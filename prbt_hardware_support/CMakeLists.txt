cmake_minimum_required(VERSION 2.8.3)
project(prbt_hardware_support)

add_definitions(-Wall)
add_definitions(-Wextra)
add_definitions(-Wno-unused-parameter)
add_definitions(-Werror)
add_definitions(-std=c++11)

find_package(catkin REQUIRED COMPONENTS
  actionlib
  actionlib_msgs
  message_filters
  message_generation
  roscpp
  std_msgs
  std_srvs
)

# message generation
add_message_files(
  FILES
  ModbusMsgInStamped.msg
)

# action generation
add_service_files(
  FILES
  BrakeTest.srv
<<<<<<< HEAD
  IsBrakeTestRequired.srv
=======
>>>>>>> 2780ef22
)

generate_messages(
  DEPENDENCIES
  std_msgs
)

###################################
## catkin specific configuration ##
###################################
catkin_package(
  INCLUDE_DIRS include
<<<<<<< HEAD
  CATKIN_DEPENDS message_runtime actionlib actionlib_msgs std_msgs std_srvs
=======
  CATKIN_DEPENDS message_runtime std_msgs std_srvs
>>>>>>> 2780ef22
)

###########
## Build ##
###########

include_directories(
  include
  test/include
  ${catkin_INCLUDE_DIRS}
)

# STO_MODBUS_ADAPTER_NODE
add_executable(sto_modbus_adapter_node
  src/sto_modbus_adapter_node.cpp
  src/sto_modbus_adapter.cpp
  src/modbus_msg_sto_wrapper.cpp
)
add_dependencies(sto_modbus_adapter_node ${catkin_EXPORTED_TARGETS} ${PROJECT_NAME}_generate_messages_cpp)
target_link_libraries(sto_modbus_adapter_node ${catkin_LIBRARIES})

# BRAKE_TEST_NODE
add_executable(modbus_brake_test_announcer_node
  src/modbus_brake_test_announcer_node.cpp
  src/modbus_brake_test_announcer.cpp
  src/brake_test_announcer.cpp
)
add_dependencies(modbus_brake_test_announcer_node ${catkin_EXPORTED_TARGETS} ${PROJECT_NAME}_generate_messages_cpp)
target_link_libraries(modbus_brake_test_announcer_node ${catkin_LIBRARIES})

add_executable(brake_test_executor_node
  src/brake_test_executor_node.cpp
  src/brake_test_executor.cpp
)
add_dependencies(brake_test_executor_node ${catkin_EXPORTED_TARGETS} ${PROJECT_NAME}_generate_messages_cpp)
target_link_libraries(brake_test_executor_node ${catkin_LIBRARIES})

# +++++++++++++++++++++++++++++++++
# + Build modbus read client node +
# +++++++++++++++++++++++++++++++++
add_executable(
  pilz_modbus_read_client_node
  src/pilz_modbus_read_client_node.cpp
  src/pilz_modbus_read_client.cpp
  src/libmodbus_client.cpp
)
add_dependencies(pilz_modbus_read_client_node ${${PROJECT_NAME}_EXPORTED_TARGETS} ${PROJECT_NAME}_generate_messages_cpp)
target_link_libraries(pilz_modbus_read_client_node ${catkin_LIBRARIES} modbus)

#############
## Install ##
#############

install(DIRECTORY launch DESTINATION ${CATKIN_PACKAGE_SHARE_DESTINATION})
install(DIRECTORY include/${PROJECT_NAME}/
  DESTINATION ${CATKIN_PACKAGE_INCLUDE_DESTINATION}
  FILES_MATCHING PATTERN "*.h"
  PATTERN ".svn" EXCLUDE)

install(TARGETS sto_modbus_adapter_node pilz_modbus_read_client_node
  ARCHIVE DESTINATION ${CATKIN_PACKAGE_LIB_DESTINATION}
  LIBRARY DESTINATION ${CATKIN_PACKAGE_LIB_DESTINATION}
  RUNTIME DESTINATION ${CATKIN_PACKAGE_BIN_DESTINATION}
)

#############
## Testing ##
#############
if(CATKIN_ENABLE_TESTING)
  find_package(rostest REQUIRED)
  find_package(code_coverage REQUIRED)
  find_package(pilz_testutils REQUIRED)

  include_directories(${pilz_testutils_INCLUDE_DIRS})

  add_rostest_gmock(unittest_update_filter
                    test/unittests/unittest_update_filter.test
                    test/unittests/unittest_update_filter.cpp
  )
  target_link_libraries(unittest_update_filter
    ${catkin_LIBRARIES} ${pilz_testutils_LIBRARIES}
  )
  add_dependencies(unittest_update_filter ${${PROJECT_NAME}_EXPORTED_TARGETS})

  add_rostest_gmock(unittest_brake_test_filter
                    test/unittests/unittest_brake_test_filter.test
                    test/unittests/unittest_brake_test_filter.cpp
  )
  target_link_libraries(unittest_brake_test_filter
    ${catkin_LIBRARIES} ${pilz_testutils_LIBRARIES}
  )
  add_dependencies(unittest_brake_test_filter ${${PROJECT_NAME}_EXPORTED_TARGETS})

  catkin_add_gtest(unittest_libmodbus_client
      test/unittests/unittest_libmodbus_client.cpp
      test/unittests/pilz_modbus_server_mock.cpp
      src/libmodbus_client.cpp

  )
  target_link_libraries(unittest_libmodbus_client
    ${catkin_LIBRARIES} ${pilz_testutils_LIBRARIES}
    modbus
  )
  add_dependencies(unittest_libmodbus_client ${${PROJECT_NAME}_EXPORTED_TARGETS})

  catkin_add_gtest(unittest_pilz_modbus_exception
                   test/unittests/unittest_pilz_modbus_exception.cpp)
  add_dependencies(unittest_pilz_modbus_exception ${${PROJECT_NAME}_EXPORTED_TARGETS})


  catkin_add_gtest(unittest_pilz_modbus_read_client_exception
  test/unittests/unittest_pilz_modbus_read_client_exception.cpp)
  add_dependencies(unittest_pilz_modbus_read_client_exception ${${PROJECT_NAME}_EXPORTED_TARGETS})

  #--- PilzModbusReadClient unit test ---
  add_rostest_gmock(unittest_pilz_modbus_read_client
      test/unittests/unittest_pilz_modbus_read_client.test
      test/unittests/unittest_pilz_modbus_read_client.cpp
      src/pilz_modbus_read_client.cpp
  )
  target_link_libraries(unittest_pilz_modbus_read_client
    ${catkin_LIBRARIES} ${pilz_testutils_LIBRARIES}
  )
  add_dependencies(unittest_pilz_modbus_read_client ${${PROJECT_NAME}_EXPORTED_TARGETS})

  #--- StoModbusAdapter unit test ---
  add_rostest_gmock(unittest_sto_modbus_adapter
   test/unittests/unittest_sto_modbus_adapter.test
   test/unittests/unittest_sto_modbus_adapter.cpp
   src/sto_modbus_adapter.cpp
   src/modbus_msg_sto_wrapper.cpp
  )
  target_link_libraries(unittest_sto_modbus_adapter
    ${catkin_LIBRARIES} ${pilz_testutils_LIBRARIES}
  )
  #----------------------------------

  # --- ModbusBrakeTestAnnouncer unit test ---
  add_rostest_gmock(unittest_modbus_brake_test_announcer
    test/unittests/unittest_modbus_brake_test_announcer.test
    test/unittests/unittest_modbus_brake_test_announcer.cpp
    src/modbus_brake_test_announcer.cpp
    src/brake_test_announcer.cpp
  )
  target_link_libraries(unittest_modbus_brake_test_announcer
    ${catkin_LIBRARIES} ${pilz_testutils_LIBRARIES}
  )
  #----------------------------------

  # --- BrakeTestUtils unit test ---
  add_rostest_gtest(unittest_brake_test_utils
    test/unittests/unittest_brake_test_utils.test
    test/unittests/unittest_brake_test_utils.cpp
<<<<<<< HEAD
=======
    test/unittests/joint_states_publisher_mock.cpp
>>>>>>> 2780ef22
  )
  target_link_libraries(unittest_brake_test_utils
    ${catkin_LIBRARIES} ${pilz_testutils_LIBRARIES}
  )
  #----------------------------------

  # --- Stop integration test ---
  add_rostest_gmock(integrationtest_stop1
     test/integrationtests/integrationtest_stop1.test
     test/integrationtests/integrationtest_stop1.cpp
     test/unittests/pilz_modbus_server_mock.cpp
     src/libmodbus_client.cpp
  )
  target_link_libraries(integrationtest_stop1
    ${catkin_LIBRARIES} ${pilz_testutils_LIBRARIES}
    modbus
  )
  add_dependencies(integrationtest_stop1 ${catkin_EXPORTED_TARGETS})
  #----------------------------------

  # --- Brake test required integration test ---
  add_rostest_gmock(integrationtest_brake_test_required
     test/integrationtests/integrationtest_brake_test_required.test
     test/integrationtests/integrationtest_brake_test_required.cpp
     test/unittests/pilz_modbus_server_mock.cpp
     src/libmodbus_client.cpp
  )
  target_link_libraries(integrationtest_brake_test_required
    ${catkin_LIBRARIES} ${pilz_testutils_LIBRARIES}
    modbus
  )
  add_dependencies(integrationtest_brake_test_required ${catkin_EXPORTED_TARGETS})
  #----------------------------------

  # to run: catkin_make -DENABLE_COVERAGE_TESTING=ON package_name_coverage (adding -j1 recommended)
  if(ENABLE_COVERAGE_TESTING)
    include(CodeCoverage)
    APPEND_COVERAGE_COMPILER_FLAGS()
    set(COVERAGE_EXCLUDES "*/${PROJECT_NAME}/test*" "*/devel/include/${PROJECT_NAME}/*")
    add_code_coverage(
      NAME ${PROJECT_NAME}_coverage
      DEPENDS tests
    )
  endif()
endif()<|MERGE_RESOLUTION|>--- conflicted
+++ resolved
@@ -8,8 +8,6 @@
 add_definitions(-std=c++11)
 
 find_package(catkin REQUIRED COMPONENTS
-  actionlib
-  actionlib_msgs
   message_filters
   message_generation
   roscpp
@@ -27,10 +25,7 @@
 add_service_files(
   FILES
   BrakeTest.srv
-<<<<<<< HEAD
   IsBrakeTestRequired.srv
-=======
->>>>>>> 2780ef22
 )
 
 generate_messages(
@@ -43,11 +38,7 @@
 ###################################
 catkin_package(
   INCLUDE_DIRS include
-<<<<<<< HEAD
-  CATKIN_DEPENDS message_runtime actionlib actionlib_msgs std_msgs std_srvs
-=======
   CATKIN_DEPENDS message_runtime std_msgs std_srvs
->>>>>>> 2780ef22
 )
 
 ###########
@@ -201,10 +192,7 @@
   add_rostest_gtest(unittest_brake_test_utils
     test/unittests/unittest_brake_test_utils.test
     test/unittests/unittest_brake_test_utils.cpp
-<<<<<<< HEAD
-=======
     test/unittests/joint_states_publisher_mock.cpp
->>>>>>> 2780ef22
   )
   target_link_libraries(unittest_brake_test_utils
     ${catkin_LIBRARIES} ${pilz_testutils_LIBRARIES}
