--- conflicted
+++ resolved
@@ -1,14 +1,11 @@
 <package format="2">
   <name>prbt_support</name>
-<<<<<<< HEAD
-  <version>0.5.1</version>
-=======
-  <version>0.4.6</version>
->>>>>>> 16a6ec3e
+  <version>0.4.3</version>
   <description> Mechanical, kinematic and visual description
   of the Pilz light weight arm PRBT. </description>
 
   <maintainer email="a.gutenkunst@pilz.de">Alexander Gutenkunst</maintainer>
+  <maintainer email="c.henkel@pilz.de">Christian Henkel</maintainer>
   <maintainer email="h.slusarek@pilz.de">Hagen Slusarek</maintainer>
   <maintainer email="i.martini@pilz.de">Immanuel Martini</maintainer>
 
