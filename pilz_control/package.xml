--- conflicted
+++ resolved
@@ -1,11 +1,7 @@
 <?xml version="1.0"?>
 <package format="2">
   <name>pilz_control</name>
-<<<<<<< HEAD
-  <version>0.5.1</version>
-=======
-  <version>0.4.6</version>
->>>>>>> 16a6ec3e
+  <version>0.4.3</version>
   <description>
   This package provides a specialized joint_trajectory_controller that can be moved into holding state via service call.
   No further trajectories will be accepted/followed in this state.
@@ -16,6 +12,7 @@
   <url type="repository">https://github.com/PilzDE/pilz_robots</url>
 
   <maintainer email="a.gutenkunst@pilz.de">Alexander Gutenkunst</maintainer>
+  <maintainer email="c.henkel@pilz.de">Christian Henkel</maintainer>
   <maintainer email="h.slusarek@pilz.de">Hagen Slusarek</maintainer>
   <maintainer email="i.martini@pilz.de">Immanuel Martini</maintainer>
 
